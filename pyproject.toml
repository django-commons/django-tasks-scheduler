--- conflicted
+++ resolved
@@ -7,13 +7,8 @@
 packages = [
     { include = "scheduler" },
 ]
-<<<<<<< HEAD
 version = "2.2.0"
-description = "An async job scheduler for django using redis"
-=======
-version = "2.1.1"
 description = "An async job scheduler for django using redis/valkey brokers"
->>>>>>> 957d4e12
 readme = "README.md"
 keywords = ["redis", "valkey", "django", "background-jobs", "job-queue", "task-queue", "redis-queue", "scheduled-jobs"]
 authors = [
@@ -39,7 +34,7 @@
     'Framework :: Django :: 5.1',
 ]
 homepage = "https://github.com/django-commons/django-tasks-scheduler"
-documentation = "https://django-tasks-scheduler.readthedocs.io/"
+documentation = "https://django-tasks-scheduler.readthedocs.io/en/latest/"
 
 [tool.poetry.urls]
 "Bug Tracker" = "https://github.com/django-commons/django-tasks-scheduler/issues"
@@ -52,7 +47,7 @@
 click = "^8.1"
 rq = "^1.16"
 pyyaml = { version = "^6.0", optional = true }
-valkey = { version = "^6.0.2", optional = true}
+valkey = "6.0.1"
 
 [tool.poetry.dev-dependencies]
 poetry = "^1.8.3"
@@ -65,7 +60,6 @@
 
 [tool.poetry.extras]
 yaml = ["pyyaml"]
-valkey = ["valkey"]
 
 [tool.flake8]
 max-line-length = 120
