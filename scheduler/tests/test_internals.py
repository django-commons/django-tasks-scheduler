--- conflicted
+++ resolved
@@ -2,12 +2,8 @@
 
 from django.utils import timezone
 
-<<<<<<< HEAD
 from scheduler.helpers.callback import Callback, CallbackSetupError
 from scheduler.models.task import TaskType
-=======
-from scheduler.models.task import TaskType, Task
->>>>>>> 4bb08523
 from scheduler.tests.testtools import SchedulerBaseCase, task_factory
 from scheduler.helpers.tools import get_scheduled_task
 
@@ -21,7 +17,10 @@
         with self.assertRaises(ValueError):
             get_scheduled_task("UNKNOWN_JOBTYPE", task.id)
 
-<<<<<<< HEAD
+    def test_task_update(self):
+        task = task_factory(TaskType.ONCE)
+        task.name = "new_name"
+        task.save(update_fields=["name"])
     def test_callback_bad_arguments(self):
         with self.assertRaises(CallbackSetupError) as cm:
             Callback("scheduler.tests.jobs.test_job", "1m")
@@ -37,10 +36,4 @@
         self.assertEqual(str(cm.exception), "Invalid attribute name: non_existing_method")
         with self.assertRaises(CallbackSetupError) as cm:
             Callback(1)
-        self.assertEqual(str(cm.exception), "Callback `func` must be a string or function, received 1")
-=======
-    def test_task_update(self):
-        task = task_factory(TaskType.ONCE)
-        task.name = "new_name"
-        task.save(update_fields=["name"])
->>>>>>> 4bb08523
+        self.assertEqual(str(cm.exception), "Callback `func` must be a string or function, received 1")