--- conflicted
+++ resolved
@@ -1,6 +1,5 @@
 # Changelog
 
-<<<<<<< HEAD
 ## v4.0.0b1 🌈
 
 ### Breaking Changes
@@ -36,13 +35,12 @@
    }
    ```
 - For how to configure in `settings.py`, please see the [settings documentation](./configuration.md).
-=======
+
 ## v3.0.2 🌈
 
 ### 🐛 Bug Fixes
 
 - Fix issue updating wrong field #233
->>>>>>> 4bb08523
 
 ## v3.0.1 🌈
 
